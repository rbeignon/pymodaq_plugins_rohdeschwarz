--- conflicted
+++ resolved
@@ -1,11 +1,7 @@
 import importlib
 from pathlib import Path
-<<<<<<< HEAD
-from pymodaq.daq_utils.daq_utils import set_logger
-=======
 from .. import set_logger
 
->>>>>>> 0f079540
 logger = set_logger('move_plugins', add_to_console=False)
 
 for path in Path(__file__).parent.iterdir():
